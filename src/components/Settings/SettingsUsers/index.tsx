import Button from '@app/components/Common/Button';
import LoadingSpinner from '@app/components/Common/LoadingSpinner';
import PageTitle from '@app/components/Common/PageTitle';
import PermissionEdit from '@app/components/PermissionEdit';
import QuotaSelector from '@app/components/QuotaSelector';
import useSettings from '@app/hooks/useSettings';
import globalMessages from '@app/i18n/globalMessages';
import { SaveIcon } from '@heroicons/react/outline';
import { MediaServerType } from '@server/constants/server';
import type { MainSettings } from '@server/lib/settings';
import axios from 'axios';
import { Field, Form, Formik } from 'formik';
import getConfig from 'next/config';
<<<<<<< HEAD
import React from 'react';
import { defineMessages, useIntl } from 'react-intl';
import { useToasts } from 'react-toast-notifications';
import useSWR, { mutate } from 'swr';
import { MediaServerType } from '../../../../server/constants/server';
import type { MainSettings } from '../../../../server/lib/settings';
import useSettings from '../../../hooks/useSettings';
import globalMessages from '../../../i18n/globalMessages';
import Button from '../../Common/Button';
import LoadingSpinner from '../../Common/LoadingSpinner';
import PageTitle from '../../Common/PageTitle';
import PermissionEdit from '../../PermissionEdit';
import QuotaSelector from '../../QuotaSelector';
=======
import { defineMessages, useIntl } from 'react-intl';
import { useToasts } from 'react-toast-notifications';
import useSWR, { mutate } from 'swr';
>>>>>>> e0f9a6e1

const messages = defineMessages({
  users: 'Users',
  userSettings: 'User Settings',
  userSettingsDescription: 'Configure global and default user settings.',
  toastSettingsSuccess: 'User settings saved successfully!',
  toastSettingsFailure: 'Something went wrong while saving settings.',
  localLogin: 'Enable Local Sign-In',
  localLoginTip:
    'Allow users to sign in using their email address and password, instead of Plex OAuth',
  newPlexLogin: 'Enable New {mediaServerName} Sign-In',
  newPlexLoginTip:
    'Allow {mediaServerName} users to sign in without first being imported',
  oidcLogin: 'Enable OIDC Sign-In',
  oidcLoginTip: 'Allow users to sign in using an OIDC identity provider',
  oidcIssuer: 'OIDC Issuer URL',
  oidcIssuerTip: "The base URL of the identity provider's OIDC endpoint",
  oidcProviderName: 'OIDC Provider Name',
  oidcProviderNameTip:
    'Name of the OIDC Provider which appears on the login screen',
  oidcClientId: 'OIDC Client ID',
  oidcClientIdTip: 'The OIDC Client ID assigned to Jellyseerr',
  movieRequestLimitLabel: 'Global Movie Request Limit',
  tvRequestLimitLabel: 'Global Series Request Limit',
  defaultPermissions: 'Default Permissions',
  defaultPermissionsTip: 'Initial permissions assigned to new users',
});

const SettingsUsers = () => {
  const { addToast } = useToasts();
  const intl = useIntl();
  const {
    data,
    error,
    mutate: revalidate,
  } = useSWR<MainSettings>('/api/v1/settings/main');
  const settings = useSettings();
  const { publicRuntimeConfig } = getConfig();

  if (!data && !error) {
    return <LoadingSpinner />;
  }

  return (
    <>
      <PageTitle
        title={[
          intl.formatMessage(messages.users),
          intl.formatMessage(globalMessages.settings),
        ]}
      />
      <div className="mb-6">
        <h3 className="heading">{intl.formatMessage(messages.userSettings)}</h3>
        <p className="description">
          {intl.formatMessage(messages.userSettingsDescription)}
        </p>
      </div>
      <div className="section">
        <Formik
          initialValues={{
            localLogin: data?.localLogin,
            newPlexLogin: data?.newPlexLogin,
            oidcLogin: data?.oidcLogin,
            oidcIssuer: data?.oidcIssuer,
            oidcProviderName: data?.oidcProviderName,
            oidcClientId: data?.oidcClientId,
            movieQuotaLimit: data?.defaultQuotas.movie.quotaLimit ?? 0,
            movieQuotaDays: data?.defaultQuotas.movie.quotaDays ?? 7,
            tvQuotaLimit: data?.defaultQuotas.tv.quotaLimit ?? 0,
            tvQuotaDays: data?.defaultQuotas.tv.quotaDays ?? 7,
            defaultPermissions: data?.defaultPermissions ?? 0,
          }}
          enableReinitialize
          onSubmit={async (values) => {
            try {
              await axios.post('/api/v1/settings/main', {
                localLogin: values.localLogin,
                newPlexLogin: values.newPlexLogin,
                oidcLogin: values.oidcLogin,
                oidcIssuer: values.oidcIssuer,
                oidcProviderName: values.oidcProviderName,
                oidcClientId: values.oidcClientId,
                defaultQuotas: {
                  movie: {
                    quotaLimit: values.movieQuotaLimit,
                    quotaDays: values.movieQuotaDays,
                  },
                  tv: {
                    quotaLimit: values.tvQuotaLimit,
                    quotaDays: values.tvQuotaDays,
                  },
                },
                defaultPermissions: values.defaultPermissions,
              });
              mutate('/api/v1/settings/public');

              addToast(intl.formatMessage(messages.toastSettingsSuccess), {
                autoDismiss: true,
                appearance: 'success',
              });
            } catch (e) {
              addToast(intl.formatMessage(messages.toastSettingsFailure), {
                autoDismiss: true,
                appearance: 'error',
              });
            } finally {
              revalidate();
            }
          }}
        >
          {({ isSubmitting, values, setFieldValue }) => {
            return (
              <Form className="section">
                <div className="form-row">
                  <label htmlFor="localLogin" className="checkbox-label">
                    {intl.formatMessage(messages.localLogin)}
                    <span className="label-tip">
                      {intl.formatMessage(messages.localLoginTip)}
                    </span>
                  </label>
                  <div className="form-input-area">
                    <Field
                      type="checkbox"
                      id="localLogin"
                      name="localLogin"
                      onChange={() => {
                        setFieldValue('localLogin', !values.localLogin);
                      }}
                    />
                  </div>
                </div>
                <div className="form-row">
                  <label htmlFor="newPlexLogin" className="checkbox-label">
                    {intl.formatMessage(messages.newPlexLogin, {
                      mediaServerName:
                        publicRuntimeConfig.JELLYFIN_TYPE == 'emby'
                          ? 'Emby'
                          : settings.currentSettings.mediaServerType ===
                            MediaServerType.PLEX
                          ? 'Plex'
                          : 'Jellyfin',
                    })}
                    <span className="label-tip">
                      {intl.formatMessage(messages.newPlexLoginTip, {
                        mediaServerName:
                          publicRuntimeConfig.JELLYFIN_TYPE == 'emby'
                            ? 'Emby'
                            : settings.currentSettings.mediaServerType ===
                              MediaServerType.PLEX
                            ? 'Plex'
                            : 'Jellyfin',
                      })}
                    </span>
                  </label>
                  <div className="form-input-area">
                    <Field
                      type="checkbox"
                      id="newPlexLogin"
                      name="newPlexLogin"
                      onChange={() => {
                        setFieldValue('newPlexLogin', !values.newPlexLogin);
                      }}
                    />
                  </div>
                </div>
                <div className="form-row">
                  <label htmlFor="oidcLogin" className="checkbox-label">
                    {intl.formatMessage(messages.oidcLogin)}
                    <span className="label-tip">
                      {intl.formatMessage(messages.oidcLoginTip)}
                    </span>
                  </label>
                  <div className="form-input-area">
                    <Field
                      type="checkbox"
                      id="oidcLogin"
                      name="oidcLogin"
                      onChange={() => {
                        setFieldValue('oidcLogin', !values.oidcLogin);
                      }}
                    />
                  </div>
                </div>
                {values.oidcLogin && (
                  <>
                    <div className="form-row">
                      <label htmlFor="oidcIssuer" className="text-label">
                        {intl.formatMessage(messages.oidcIssuer)}
                        <span className="label-tip">
                          {intl.formatMessage(messages.oidcIssuerTip)}
                        </span>
                      </label>
                      <div className="form-input-area">
                        <Field id="oidcIssuer" name="oidcIssuer" type="text" />
                      </div>
                    </div>
                    <div className="form-row">
                      <label htmlFor="oidcProviderName" className="text-label">
                        {intl.formatMessage(messages.oidcProviderName)}
                        <span className="label-tip">
                          {intl.formatMessage(messages.oidcProviderNameTip)}
                        </span>
                      </label>
                      <div className="form-input-area">
                        <Field
                          id="oidcProviderName"
                          name="oidcProviderName"
                          type="text"
                        />
                      </div>
                    </div>
                    <div className="form-row">
                      <label htmlFor="oidcClientId" className="text-label">
                        {intl.formatMessage(messages.oidcClientId)}
                        <span className="label-tip">
                          {intl.formatMessage(messages.oidcClientIdTip)}
                        </span>
                      </label>
                      <div className="form-input-area">
                        <Field
                          id="oidcClientId"
                          name="oidcClientId"
                          type="text"
                        />
                      </div>
                    </div>
                  </>
                )}
                <div className="form-row">
                  <label htmlFor="applicationTitle" className="text-label">
                    {intl.formatMessage(messages.movieRequestLimitLabel)}
                  </label>
                  <div className="form-input-area">
                    <QuotaSelector
                      onChange={setFieldValue}
                      dayFieldName="movieQuotaDays"
                      limitFieldName="movieQuotaLimit"
                      mediaType="movie"
                      defaultDays={values.movieQuotaDays}
                      defaultLimit={values.movieQuotaLimit}
                    />
                  </div>
                </div>
                <div className="form-row">
                  <label htmlFor="applicationTitle" className="text-label">
                    {intl.formatMessage(messages.tvRequestLimitLabel)}
                  </label>
                  <div className="form-input-area">
                    <QuotaSelector
                      onChange={setFieldValue}
                      dayFieldName="tvQuotaDays"
                      limitFieldName="tvQuotaLimit"
                      mediaType="tv"
                      defaultDays={values.tvQuotaDays}
                      defaultLimit={values.tvQuotaLimit}
                    />
                  </div>
                </div>
                <div
                  role="group"
                  aria-labelledby="group-label"
                  className="form-group"
                >
                  <div className="form-row">
                    <span id="group-label" className="group-label">
                      {intl.formatMessage(messages.defaultPermissions)}
                      <span className="label-tip">
                        {intl.formatMessage(messages.defaultPermissionsTip)}
                      </span>
                    </span>
                    <div className="form-input-area">
                      <div className="max-w-lg">
                        <PermissionEdit
                          currentPermission={values.defaultPermissions}
                          onUpdate={(newPermissions) =>
                            setFieldValue('defaultPermissions', newPermissions)
                          }
                        />
                      </div>
                    </div>
                  </div>
                </div>
                <div className="actions">
                  <div className="flex justify-end">
                    <span className="ml-3 inline-flex rounded-md shadow-sm">
                      <Button
                        buttonType="primary"
                        type="submit"
                        disabled={isSubmitting}
                      >
                        <SaveIcon />
                        <span>
                          {isSubmitting
                            ? intl.formatMessage(globalMessages.saving)
                            : intl.formatMessage(globalMessages.save)}
                        </span>
                      </Button>
                    </span>
                  </div>
                </div>
              </Form>
            );
          }}
        </Formik>
      </div>
    </>
  );
};

export default SettingsUsers;<|MERGE_RESOLUTION|>--- conflicted
+++ resolved
@@ -11,25 +11,9 @@
 import axios from 'axios';
 import { Field, Form, Formik } from 'formik';
 import getConfig from 'next/config';
-<<<<<<< HEAD
-import React from 'react';
 import { defineMessages, useIntl } from 'react-intl';
 import { useToasts } from 'react-toast-notifications';
 import useSWR, { mutate } from 'swr';
-import { MediaServerType } from '../../../../server/constants/server';
-import type { MainSettings } from '../../../../server/lib/settings';
-import useSettings from '../../../hooks/useSettings';
-import globalMessages from '../../../i18n/globalMessages';
-import Button from '../../Common/Button';
-import LoadingSpinner from '../../Common/LoadingSpinner';
-import PageTitle from '../../Common/PageTitle';
-import PermissionEdit from '../../PermissionEdit';
-import QuotaSelector from '../../QuotaSelector';
-=======
-import { defineMessages, useIntl } from 'react-intl';
-import { useToasts } from 'react-toast-notifications';
-import useSWR, { mutate } from 'swr';
->>>>>>> e0f9a6e1
 
 const messages = defineMessages({
   users: 'Users',
