--- conflicted
+++ resolved
@@ -21,15 +21,9 @@
   ChevronRightIcon,
   InboxArrowDownIcon,
   PencilIcon,
-<<<<<<< HEAD
-  SortDescendingIcon,
-  UserAddIcon,
-} from '@heroicons/react/solid';
-import { MediaServerType } from '@server/constants/server';
-=======
   UserPlusIcon,
 } from '@heroicons/react/24/solid';
->>>>>>> 51b05cd8
+import { MediaServerType } from '@server/constants/server';
 import type { UserResultsResponse } from '@server/interfaces/api/userInterfaces';
 import { hasPermission } from '@server/lib/permissions';
 import axios from 'axios';
@@ -518,8 +512,7 @@
               buttonType="primary"
               onClick={() => setShowImportModal(true)}
             >
-<<<<<<< HEAD
-              <InboxInIcon />
+              <InboxArrowDownIcon />
               <span>
                 {publicRuntimeConfig.JELLYFIN_TYPE == 'emby'
                   ? intl.formatMessage(messages.importfrommediaserver, {
@@ -534,10 +527,6 @@
                       mediaServerName: 'Jellyfin',
                     })}
               </span>
-=======
-              <InboxArrowDownIcon />
-              <span>{intl.formatMessage(messages.importfromplex)}</span>
->>>>>>> 51b05cd8
             </Button>
           </div>
           <div className="mb-2 flex flex-grow lg:mb-0 lg:flex-grow-0">
