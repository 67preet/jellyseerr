--- conflicted
+++ resolved
@@ -1,20 +1,13 @@
-<<<<<<< HEAD
-import { expressjwt as jwt, GetVerificationKey } from 'express-jwt';
-import jwksRsa from 'jwks-rsa';
-import { getRepository } from 'typeorm';
-import { User } from '../entity/User';
-import { getOidcInfo } from '../lib/oidc';
-import { Permission, PermissionCheckOptions } from '../lib/permissions';
-import { getSettings } from '../lib/settings';
-=======
 import { getRepository } from '@server/datasource';
 import { User } from '@server/entity/User';
+import { getOidcInfo } from '@server/lib/oidc';
 import type {
   Permission,
   PermissionCheckOptions,
 } from '@server/lib/permissions';
 import { getSettings } from '@server/lib/settings';
->>>>>>> e0f9a6e1
+import { expressjwt as jwt, type GetVerificationKey } from 'express-jwt';
+import jwksRsa from 'jwks-rsa';
 
 export const checkUser: Middleware = async (req, _res, next) => {
   const settings = getSettings();
