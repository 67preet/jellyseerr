--- conflicted
+++ resolved
@@ -370,53 +370,6 @@
         status: 403,
         message: 'Access denied.',
       });
-<<<<<<< HEAD
-    } else {
-      // Here we check if it's the first user. If it is, we create the user with no check
-      // and give them admin permissions
-      const totalUsers = await userRepository.count();
-      if (totalUsers === 0) {
-        logger.info(
-          'Sign-in attempt from Jellyfin user with access to the media server; creating initial admin user for Overseerr',
-          {
-            label: 'API',
-            ip: req.ip,
-            jellyfinUsername: account.User.Name,
-          }
-        );
-
-        user = new User({
-          email: body.email,
-          jellyfinUsername: account.User.Name,
-          jellyfinUserId: account.User.Id,
-          jellyfinDeviceId: deviceId,
-          jellyfinAuthToken: account.AccessToken,
-          permissions: Permission.ADMIN,
-          avatar: account.User.PrimaryImageTag
-            ? `${jellyfinHost}/Users/${account.User.Id}/Images/Primary/?tag=${account.User.PrimaryImageTag}&quality=90`
-            : '/os_logo_square.png',
-          userType: UserType.JELLYFIN,
-        });
-        await userRepository.save(user);
-
-        //Update hostname in settings if it doesn't exist (initial configuration)
-        //Also set mediaservertype to JELLYFIN
-        if (settings.jellyfin.hostname === '') {
-          // If JELLYFIN_TYPE is set to 'emby' then set mediaServerType to EMBY
-          if (
-            process.env.JELLYFIN_TYPE === 'emby' ||
-            body.selectedservice === 'Emby'
-          ) {
-            settings.main.mediaServerType = MediaServerType.EMBY;
-          } else if (body.selectedservice === 'Jellyfin') {
-            settings.main.mediaServerType = MediaServerType.JELLYFIN;
-          }
-
-          settings.jellyfin.hostname = body.hostname ?? '';
-          settings.jellyfin.serverId = account.User.ServerId;
-          settings.save();
-          startJobs();
-=======
     } else if (!user) {
       logger.info(
         'Sign-in attempt from Jellyfin user with access to the media server; creating new Overseerr user',
@@ -424,7 +377,6 @@
           label: 'API',
           ip: req.ip,
           jellyfinUsername: account.User.Name,
->>>>>>> eee9a025
         }
       );
 
@@ -432,34 +384,6 @@
         throw new Error('add_email');
       }
 
-<<<<<<< HEAD
-        if (
-          !body.selectedservice &&
-          (body.selectedservice !== 'Emby' || 'Jellyfin')
-        ) {
-          throw new Error('select_server_type');
-        }
-
-        user = new User({
-          email: body.email,
-          jellyfinUsername: account.User.Name,
-          jellyfinUserId: account.User.Id,
-          jellyfinDeviceId: deviceId,
-          jellyfinAuthToken: account.AccessToken,
-          permissions: settings.main.defaultPermissions,
-          avatar: account.User.PrimaryImageTag
-            ? `${jellyfinHost}/Users/${account.User.Id}/Images/Primary/?tag=${account.User.PrimaryImageTag}&quality=90`
-            : '/os_logo_square.png',
-          userType: UserType.JELLYFIN,
-        });
-        //initialize Jellyfin/Emby users with local login
-        const passedExplicitPassword =
-          body.password && body.password.length > 0;
-        if (passedExplicitPassword) {
-          await user.setPassword(body.password ?? '');
-        }
-        await userRepository.save(user);
-=======
       user = new User({
         email: body.email,
         jellyfinUsername: account.User.Name,
@@ -476,7 +400,6 @@
       const passedExplicitPassword = body.password && body.password.length > 0;
       if (passedExplicitPassword) {
         await user.setPassword(body.password ?? '');
->>>>>>> eee9a025
       }
       await userRepository.save(user);
     }
