--- conflicted
+++ resolved
@@ -5,6 +5,7 @@
 import { IntlProvider } from 'react-intl';
 import { ToastProvider } from 'react-toast-notifications';
 import { SWRConfig } from 'swr';
+import { MediaServerType } from '../../server/constants/server';
 import { PublicSettingsResponse } from '../../server/interfaces/api/settingsInterfaces';
 import Layout from '../components/Layout';
 import LoadingBar from '../components/LoadingBar';
@@ -16,13 +17,9 @@
 import { InteractionProvider } from '../context/InteractionContext';
 import { AvailableLocale, LanguageContext } from '../context/LanguageContext';
 import { SettingsProvider } from '../context/SettingsContext';
-<<<<<<< HEAD
-import { MediaServerType } from '../../server/constants/server';
-=======
 import { UserContext } from '../context/UserContext';
 import { User } from '../hooks/useUser';
 import '../styles/globals.css';
->>>>>>> 6c30d62b
 
 // eslint-disable-next-line @typescript-eslint/no-explicit-any
 const loadLocaleData = (locale: AvailableLocale): Promise<any> => {
@@ -161,16 +158,13 @@
     localLogin: true,
     region: '',
     originalLanguage: '',
-<<<<<<< HEAD
     mediaServerType: MediaServerType.NOT_CONFIGURED,
-=======
     partialRequestsEnabled: true,
     cacheImages: false,
     vapidPublic: '',
     enablePushRegistration: false,
     locale: 'en',
     emailEnabled: false,
->>>>>>> 6c30d62b
   };
 
   if (ctx.res) {
